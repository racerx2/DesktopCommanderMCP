#!/usr/bin/env node

import { FilteredStdioServerTransport } from './custom-stdio.js';
import { server } from './server.js';
import { commandManager } from './command-manager.js';
import { configManager } from './config-manager.js';
import { join, dirname } from 'path';
import { fileURLToPath, pathToFileURL } from 'url';
import { platform } from 'os';
import { capture } from './utils.js';


const __filename = fileURLToPath(import.meta.url);
const __dirname = dirname(__filename);
const isWindows = platform() === 'win32';

// Helper function to properly convert file paths to URLs, especially for Windows
function createFileURL(filePath: string): URL {
  if (isWindows) {
    // Ensure path uses forward slashes for URL format
    const normalizedPath = filePath.replace(/\\/g, '/');
    // Ensure path has proper file:// prefix
    if (normalizedPath.startsWith('/')) {
      return new URL(`file://${normalizedPath}`);
    } else {
      return new URL(`file:///${normalizedPath}`);
    }
  } else {
    // For non-Windows, we can use the built-in function
    return pathToFileURL(filePath);
  }
}

async function runSetup() {
  try {
    // Fix for Windows ESM path issue
    const setupScriptPath = join(__dirname, 'setup-claude-server.js');
    const setupScriptUrl = createFileURL(setupScriptPath);
    
    // Now import using the URL format
    const { default: setupModule } = await import(setupScriptUrl.href);
    if (typeof setupModule === 'function') {
      await setupModule();
    }
  } catch (error) {
    console.error('Error running setup:', error);
    process.exit(1);
  }
}

async function runServer() {
  try {
<<<<<<< HEAD
    console.error("Starting ClaudeServerCommander...");
    
=======
    const transport = new FilteredStdioServerTransport();

    console.log("start")
>>>>>>> c2d3dd56
    // Check if first argument is "setup"
    if (process.argv[2] === 'setup') {
      await runSetup();
      return;
    }
    
    // Handle uncaught exceptions
    process.on('uncaughtException', async (error) => {
      const errorMessage = error instanceof Error ? error.message : String(error);
<<<<<<< HEAD
      console.error(`UNCAUGHT EXCEPTION: ${errorMessage}`);
      console.error(error instanceof Error && error.stack ? error.stack : 'No stack trace available');
=======
      
      // If this is a JSON parsing error, log it to stderr but don't crash
      if (errorMessage.includes('JSON') && errorMessage.includes('Unexpected token')) {
        process.stderr.write(`[desktop-commander] JSON parsing error: ${errorMessage}\n`);
        return; // Don't exit on JSON parsing errors
      }

      capture('run_server_uncaught_exception', {
        error: errorMessage
      });

      process.stderr.write(`[desktop-commander] Uncaught exception: ${errorMessage}\n`);
>>>>>>> c2d3dd56
      process.exit(1);
    });

    // Handle unhandled rejections
    process.on('unhandledRejection', async (reason) => {
      const errorMessage = reason instanceof Error ? reason.message : String(reason);
<<<<<<< HEAD
      console.error(`UNHANDLED REJECTION: ${errorMessage}`);
      console.error(reason instanceof Error && reason.stack ? reason.stack : 'No stack trace available');
      process.exit(1);
    });

    console.error("Creating transport...");
    const transport = new StdioServerTransport();
    console.error("Transport created successfully");
    
    try {
      console.error("Loading configuration...");
      await configManager.loadConfig();
      console.error("Configuration loaded successfully");
    } catch (configError) {
      console.error(`Failed to load configuration: ${configError instanceof Error ? configError.message : String(configError)}`);
      console.error(configError instanceof Error && configError.stack ? configError.stack : 'No stack trace available');
      console.error("Continuing with in-memory configuration only");
      // Continue anyway - we'll use an in-memory config
    }
=======
      
      // If this is a JSON parsing error, log it to stderr but don't crash
      if (errorMessage.includes('JSON') && errorMessage.includes('Unexpected token')) {
        process.stderr.write(`[desktop-commander] JSON parsing rejection: ${errorMessage}\n`);
        return; // Don't exit on JSON parsing errors
      }

      capture('run_server_unhandled_rejection', {
        error: errorMessage
      });

      process.stderr.write(`[desktop-commander] Unhandled rejection: ${errorMessage}\n`);
      process.exit(1);
    });

    capture('run_server_start');
>>>>>>> c2d3dd56
    
    try {
      console.error("Loading blocked commands...");
      await commandManager.loadBlockedCommands();
      console.error("Blocked commands loaded successfully");
    } catch (cmdError) {
      console.error(`Failed to load blocked commands: ${cmdError instanceof Error ? cmdError.message : String(cmdError)}`);
      console.error(cmdError instanceof Error && cmdError.stack ? cmdError.stack : 'No stack trace available');
    }

    console.error("Connecting server...");
    await server.connect(transport);
    console.error("Server connected successfully");
  } catch (error) {
    const errorMessage = error instanceof Error ? error.message : String(error);
    console.error(`FATAL ERROR: ${errorMessage}`);
    console.error(error instanceof Error && error.stack ? error.stack : 'No stack trace available');
    process.stderr.write(JSON.stringify({
      type: 'error',
      timestamp: new Date().toISOString(),
      message: `Failed to start server: ${errorMessage}`
    }) + '\n');

    capture('run_server_failed_start_error', {
      error: errorMessage
    });
    process.exit(1);
  }
}

runServer().catch(async (error) => {
  const errorMessage = error instanceof Error ? error.message : String(error);
  console.error(`RUNTIME ERROR: ${errorMessage}`);
  console.error(error instanceof Error && error.stack ? error.stack : 'No stack trace available');
  process.stderr.write(JSON.stringify({
    type: 'error',
    timestamp: new Date().toISOString(),
    message: `Fatal error running server: ${errorMessage}`
  }) + '\n');


  capture('run_server_fatal_error', {
    error: errorMessage
  });
  process.exit(1);
});<|MERGE_RESOLUTION|>--- conflicted
+++ resolved
@@ -36,7 +36,7 @@
     // Fix for Windows ESM path issue
     const setupScriptPath = join(__dirname, 'setup-claude-server.js');
     const setupScriptUrl = createFileURL(setupScriptPath);
-    
+
     // Now import using the URL format
     const { default: setupModule } = await import(setupScriptUrl.href);
     if (typeof setupModule === 'function') {
@@ -50,14 +50,9 @@
 
 async function runServer() {
   try {
-<<<<<<< HEAD
-    console.error("Starting ClaudeServerCommander...");
-    
-=======
     const transport = new FilteredStdioServerTransport();
 
     console.log("start")
->>>>>>> c2d3dd56
     // Check if first argument is "setup"
     if (process.argv[2] === 'setup') {
       await runSetup();
@@ -67,11 +62,7 @@
     // Handle uncaught exceptions
     process.on('uncaughtException', async (error) => {
       const errorMessage = error instanceof Error ? error.message : String(error);
-<<<<<<< HEAD
-      console.error(`UNCAUGHT EXCEPTION: ${errorMessage}`);
-      console.error(error instanceof Error && error.stack ? error.stack : 'No stack trace available');
-=======
-      
+
       // If this is a JSON parsing error, log it to stderr but don't crash
       if (errorMessage.includes('JSON') && errorMessage.includes('Unexpected token')) {
         process.stderr.write(`[desktop-commander] JSON parsing error: ${errorMessage}\n`);
@@ -83,35 +74,13 @@
       });
 
       process.stderr.write(`[desktop-commander] Uncaught exception: ${errorMessage}\n`);
->>>>>>> c2d3dd56
       process.exit(1);
     });
 
     // Handle unhandled rejections
     process.on('unhandledRejection', async (reason) => {
       const errorMessage = reason instanceof Error ? reason.message : String(reason);
-<<<<<<< HEAD
-      console.error(`UNHANDLED REJECTION: ${errorMessage}`);
-      console.error(reason instanceof Error && reason.stack ? reason.stack : 'No stack trace available');
-      process.exit(1);
-    });
 
-    console.error("Creating transport...");
-    const transport = new StdioServerTransport();
-    console.error("Transport created successfully");
-    
-    try {
-      console.error("Loading configuration...");
-      await configManager.loadConfig();
-      console.error("Configuration loaded successfully");
-    } catch (configError) {
-      console.error(`Failed to load configuration: ${configError instanceof Error ? configError.message : String(configError)}`);
-      console.error(configError instanceof Error && configError.stack ? configError.stack : 'No stack trace available');
-      console.error("Continuing with in-memory configuration only");
-      // Continue anyway - we'll use an in-memory config
-    }
-=======
-      
       // If this is a JSON parsing error, log it to stderr but don't crash
       if (errorMessage.includes('JSON') && errorMessage.includes('Unexpected token')) {
         process.stderr.write(`[desktop-commander] JSON parsing rejection: ${errorMessage}\n`);
@@ -127,8 +96,18 @@
     });
 
     capture('run_server_start');
->>>>>>> c2d3dd56
     
+    try {
+      console.error("Loading configuration...");
+      await configManager.loadConfig();
+      console.error("Configuration loaded successfully");
+    } catch (configError) {
+      console.error(`Failed to load configuration: ${configError instanceof Error ? configError.message : String(configError)}`);
+      console.error(configError instanceof Error && configError.stack ? configError.stack : 'No stack trace available');
+      console.error("Continuing with in-memory configuration only");
+      // Continue anyway - we'll use an in-memory config
+    }
+
     try {
       console.error("Loading blocked commands...");
       await commandManager.loadBlockedCommands();
