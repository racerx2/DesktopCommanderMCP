import { Server } from "@modelcontextprotocol/sdk/server/index.js";
import {
  CallToolRequestSchema,
  ListToolsRequestSchema,
  ListResourcesRequestSchema,
  ListPromptsRequestSchema,
  type CallToolRequest,
} from "@modelcontextprotocol/sdk/types.js";
import { zodToJsonSchema } from "zod-to-json-schema";
import {
  ExecuteCommandArgsSchema,
  ReadOutputArgsSchema,
  ForceTerminateArgsSchema,
  ListSessionsArgsSchema,
  KillProcessArgsSchema,
  BlockCommandArgsSchema,
  UnblockCommandArgsSchema,
  ReadFileArgsSchema,
  ReadMultipleFilesArgsSchema,
  WriteFileArgsSchema,
  CreateDirectoryArgsSchema,
  ListDirectoryArgsSchema,
  MoveFileArgsSchema,
  SearchFilesArgsSchema,
  GetFileInfoArgsSchema,
  EditBlockArgsSchema,
<<<<<<< HEAD
  GetConfigArgsSchema,
  GetConfigValueArgsSchema,
  SetConfigValueArgsSchema,
  UpdateConfigArgsSchema,
} from './tools/schemas.js';
import { executeCommand, readOutput, forceTerminate, listSessions } from './tools/execute.js';
import { listProcesses, killProcess } from './tools/process.js';
import { getConfig, getConfigValue, setConfigValue, updateConfig } from './tools/config.js';
import {
  readFile,
  readMultipleFiles,
  writeFile,
  createDirectory,
  listDirectory,
  moveFile,
  searchFiles,
  getFileInfo,
  listAllowedDirectories,
} from './tools/filesystem.js';
import { parseEditBlock, performSearchReplace } from './tools/edit.js';
=======
  SearchCodeArgsSchema,
} from './tools/schemas.js';
>>>>>>> c2d3dd56

import { VERSION } from './version.js';
import { capture } from "./utils.js";

console.error("Loading server.ts");

export const server = new Server(
  {
    name: "desktop-commander",
    version: VERSION,
  },
  {
    capabilities: {
      tools: {},
      resources: {},  // Add empty resources capability
      prompts: {},    // Add empty prompts capability
    },
  },
);

<<<<<<< HEAD
console.error("Setting up request handlers...");
=======
// Add handler for resources/list method
server.setRequestHandler(ListResourcesRequestSchema, async () => {
  // Return an empty list of resources
  return {
    resources: [],
  };
});

// Add handler for prompts/list method
server.setRequestHandler(ListPromptsRequestSchema, async () => {
  // Return an empty list of prompts
  return {
    prompts: [],
  };
});
>>>>>>> c2d3dd56

server.setRequestHandler(ListToolsRequestSchema, async () => {
  try {
    console.error("Generating tools list...");
    return {
      tools: [
      // Configuration tools
      {
        name: "get_config",
        description:
          "Get the complete server configuration as JSON.",
        inputSchema: zodToJsonSchema(GetConfigArgsSchema),
      },
      {
        name: "get_config_value",
        description:
          "Get a specific configuration value by key.",
        inputSchema: zodToJsonSchema(GetConfigValueArgsSchema),
      },
      {
        name: "set_config_value",
        description:
          "Set a specific configuration value by key.",
        inputSchema: zodToJsonSchema(SetConfigValueArgsSchema),
      },
      {
        name: "update_config",
        description:
          "Update multiple configuration values at once.",
        inputSchema: zodToJsonSchema(UpdateConfigArgsSchema),
      },
      
      // Terminal tools
      {
        name: "execute_command",
        description:
          "Execute a terminal command with timeout. Command will continue running in background if it doesn't complete within timeout.",
        inputSchema: zodToJsonSchema(ExecuteCommandArgsSchema),
      },
      {
        name: "read_output",
        description:
          "Read new output from a running terminal session.",
        inputSchema: zodToJsonSchema(ReadOutputArgsSchema),
      },
      {
        name: "force_terminate",
        description:
          "Force terminate a running terminal session.",
        inputSchema: zodToJsonSchema(ForceTerminateArgsSchema),
      },
      {
        name: "list_sessions",
        description:
          "List all active terminal sessions.",
        inputSchema: zodToJsonSchema(ListSessionsArgsSchema),
      },
      {
        name: "list_processes",
        description:
          "List all running processes. Returns process information including PID, " +
          "command name, CPU usage, and memory usage.",
        inputSchema: {
          type: "object",
          properties: {},
          required: [],
        },
      },
      {
        name: "kill_process",
        description:
          "Terminate a running process by PID. Use with caution as this will " +
          "forcefully terminate the specified process.",
        inputSchema: zodToJsonSchema(KillProcessArgsSchema),
      },
      {
        name: "block_command",
        description:
          "Add a command to the blacklist. Once blocked, the command cannot be executed until unblocked.",
        inputSchema: zodToJsonSchema(BlockCommandArgsSchema),
      },
      {
        name: "unblock_command",
        description:
          "Remove a command from the blacklist. Once unblocked, the command can be executed normally.",
        inputSchema: zodToJsonSchema(UnblockCommandArgsSchema),
      },
      {
        name: "list_blocked_commands",
        description:
          "List all currently blocked commands.",
        inputSchema: {
          type: "object",
          properties: {},
          required: [],
        },
      },
      // Filesystem tools
      {
        name: "read_file",
        description:
          "Read the complete contents of a file from the file system or a URL. " +
          "When reading from the file system, only works within allowed directories. " +
          "Can fetch content from URLs when isUrl parameter is set to true. " +
          "Handles text files normally and image files are returned as viewable images. " +
          "Recognized image types: PNG, JPEG, GIF, WebP.",
        inputSchema: zodToJsonSchema(ReadFileArgsSchema),
      },
      {
        name: "read_multiple_files",
        description:
          "Read the contents of multiple files simultaneously. " +
          "Each file's content is returned with its path as a reference. " +
          "Handles text files normally and renders images as viewable content. " +
          "Recognized image types: PNG, JPEG, GIF, WebP. " +
          "Failed reads for individual files won't stop the entire operation. " +
          "Only works within allowed directories.",
        inputSchema: zodToJsonSchema(ReadMultipleFilesArgsSchema),
      },
      {
        name: "write_file",
        description:
          "Completely replace file contents. Best for large changes (>20% of file) or when edit_block fails. " +
          "Use with caution as it will overwrite existing files. Only works within allowed directories.",
        inputSchema: zodToJsonSchema(WriteFileArgsSchema),
      },
      {
        name: "create_directory",
        description:
          "Create a new directory or ensure a directory exists. Can create multiple " +
          "nested directories in one operation. Only works within allowed directories.",
        inputSchema: zodToJsonSchema(CreateDirectoryArgsSchema),
      },
      {
        name: "list_directory",
        description:
          "Get a detailed listing of all files and directories in a specified path. " +
          "Results distinguish between files and directories with [FILE] and [DIR] prefixes. " +
          "Only works within allowed directories.",
        inputSchema: zodToJsonSchema(ListDirectoryArgsSchema),
      },
      {
        name: "move_file",
        description:
          "Move or rename files and directories. Can move files between directories " +
          "and rename them in a single operation. Both source and destination must be " +
          "within allowed directories.",
        inputSchema: zodToJsonSchema(MoveFileArgsSchema),
      },
      {
        name: "search_files",
        description:
          "Finds files by name using a case-insensitive substring matching. " +
          "Searches through all subdirectories from the starting path. " +
          "Has a default timeout of 30 seconds which can be customized using the timeoutMs parameter. " +
          "Only searches within allowed directories.",
        inputSchema: zodToJsonSchema(SearchFilesArgsSchema),
      },
      {
        name: "search_code",
        description:
          "Search for text/code patterns within file contents using ripgrep. " +
          "Fast and powerful search similar to VS Code search functionality. " +
          "Supports regular expressions, file pattern filtering, and context lines. " +
          "Has a default timeout of 30 seconds which can be customized. " +
          "Only searches within allowed directories.",
        inputSchema: zodToJsonSchema(SearchCodeArgsSchema),
      },
      {
        name: "get_file_info",
        description:
          "Retrieve detailed metadata about a file or directory including size, " +
          "creation time, last modified time, permissions, and type. " +
          "Only works within allowed directories.",
        inputSchema: zodToJsonSchema(GetFileInfoArgsSchema),
      },
      {
        name: "list_allowed_directories",
        description: 
          "Returns the list of directories that this server is allowed to access.",
        inputSchema: {
          type: "object",
          properties: {},
          required: [],
        },
      },
      {
        name: "edit_block",
        description:
            "Apply surgical text replacements to files. Best for small changes (<20% of file size). " +
            "Call repeatedly to change multiple blocks. Will verify changes after application. " +
            "Format:\nfilepath\n<<<<<<< SEARCH\ncontent to find\n=======\nnew content\n>>>>>>> REPLACE",
        inputSchema: zodToJsonSchema(EditBlockArgsSchema),
      },
      ],
    };
  } catch (error) {
    console.error(`Error generating tools list: ${error instanceof Error ? error.message : String(error)}`);
    if (error instanceof Error && error.stack) {
      console.error(error.stack);
    }
    throw error;
  }
});

import * as handlers from './handlers/index.js';
import { ServerResult } from './types.js';

server.setRequestHandler(CallToolRequestSchema, async (request: CallToolRequest): Promise<ServerResult> => {
  try {
    const { name, arguments: args } = request.params;
    capture('server_call_tool');
    // Add a single dynamic capture for the specific tool
    capture('server_' + name);
    
    // Using a more structured approach with dedicated handlers
    switch (name) {
      // Config tools
      case "get_config":
        try {
          return await getConfig();
        } catch (error) {
          console.error(`Error in get_config handler: ${error}`);
          return {
            content: [{ type: "text", text: `Error: Failed to get configuration` }],
            isError: true,
          };
        }
      case "get_config_value": 
        try {
          return await getConfigValue(args);
        } catch (error) {
          console.error(`Error in get_config_value handler: ${error}`);
          return {
            content: [{ type: "text", text: `Error: Failed to get configuration value` }],
            isError: true,
          };
        }
      case "set_config_value":
        try {
          return await setConfigValue(args);
        } catch (error) {
          console.error(`Error in set_config_value handler: ${error}`);
          return {
            content: [{ type: "text", text: `Error: Failed to set configuration value` }],
            isError: true,
          };
        }
      case "update_config":
        try {
          return await updateConfig(args);
        } catch (error) {
          console.error(`Error in update_config handler: ${error}`);
          return {
            content: [{ type: "text", text: `Error: Failed to update configuration` }],
            isError: true,
          };
        }
      
      // Terminal tools
      case "execute_command":
        return handlers.handleExecuteCommand(args);
        
      case "read_output":
        return handlers.handleReadOutput(args);
        
      case "force_terminate":
        return handlers.handleForceTerminate(args);
        
      case "list_sessions":
        return handlers.handleListSessions();
        
      // Process tools
      case "list_processes":
        return handlers.handleListProcesses();
        
      case "kill_process":
        return handlers.handleKillProcess(args);
        
      // Command management tools
      case "block_command":
        return handlers.handleBlockCommand(args);
        
      case "unblock_command":
        return handlers.handleUnblockCommand(args);
        
      case "list_blocked_commands":
        return handlers.handleListBlockedCommands();
        
      // Filesystem tools
      case "read_file":
        return handlers.handleReadFile(args);
        
      case "read_multiple_files":
        return handlers.handleReadMultipleFiles(args);
        
      case "write_file":
        return handlers.handleWriteFile(args);
        
      case "create_directory":
        return handlers.handleCreateDirectory(args);
        
      case "list_directory":
        return handlers.handleListDirectory(args);
        
      case "move_file":
        return handlers.handleMoveFile(args);
        
      case "search_files":
        return handlers.handleSearchFiles(args);
        
      case "search_code":
        return handlers.handleSearchCode(args);
        
      case "get_file_info":
        return handlers.handleGetFileInfo(args);
        
      case "list_allowed_directories":
        return handlers.handleListAllowedDirectories();
        
      case "edit_block":
        return handlers.handleEditBlock(args);
        
      default:
        capture('server_unknown_tool', { name });
        return {
          content: [{ type: "text", text: `Error: Unknown tool: ${name}` }],
          isError: true,
        };
<<<<<<< HEAD
      }
      // Config tools
      case "get_config":
        console.error("Handling get_config request");
        return getConfig();
      case "get_config_value": {
        console.error("Handling get_config_value request");
        const parsed = GetConfigValueArgsSchema.parse(args);
        return getConfigValue(parsed);
      }
      case "set_config_value": {
        console.error("Handling set_config_value request");
        const parsed = SetConfigValueArgsSchema.parse(args);
        return setConfigValue(parsed);
      }
      case "update_config": {
        console.error("Handling update_config request");
        const parsed = UpdateConfigArgsSchema.parse(args);
        return updateConfig(parsed);
      }

      default:
        console.error(`Unknown tool: ${name}`);
        throw new Error(`Unknown tool: ${name}`);
=======
>>>>>>> c2d3dd56
    }
  } catch (error) {
    const errorMessage = error instanceof Error ? error.message : String(error);
    capture('server_request_error', {
        error: errorMessage
    });
    return {
      content: [{ type: "text", text: `Error: ${errorMessage}` }],
      isError: true,
    };
  }
});<|MERGE_RESOLUTION|>--- conflicted
+++ resolved
@@ -24,31 +24,13 @@
   SearchFilesArgsSchema,
   GetFileInfoArgsSchema,
   EditBlockArgsSchema,
-<<<<<<< HEAD
+  SearchCodeArgsSchema,
   GetConfigArgsSchema,
   GetConfigValueArgsSchema,
   SetConfigValueArgsSchema,
   UpdateConfigArgsSchema,
 } from './tools/schemas.js';
-import { executeCommand, readOutput, forceTerminate, listSessions } from './tools/execute.js';
-import { listProcesses, killProcess } from './tools/process.js';
 import { getConfig, getConfigValue, setConfigValue, updateConfig } from './tools/config.js';
-import {
-  readFile,
-  readMultipleFiles,
-  writeFile,
-  createDirectory,
-  listDirectory,
-  moveFile,
-  searchFiles,
-  getFileInfo,
-  listAllowedDirectories,
-} from './tools/filesystem.js';
-import { parseEditBlock, performSearchReplace } from './tools/edit.js';
-=======
-  SearchCodeArgsSchema,
-} from './tools/schemas.js';
->>>>>>> c2d3dd56
 
 import { VERSION } from './version.js';
 import { capture } from "./utils.js";
@@ -69,9 +51,6 @@
   },
 );
 
-<<<<<<< HEAD
-console.error("Setting up request handlers...");
-=======
 // Add handler for resources/list method
 server.setRequestHandler(ListResourcesRequestSchema, async () => {
   // Return an empty list of resources
@@ -87,7 +66,8 @@
     prompts: [],
   };
 });
->>>>>>> c2d3dd56
+
+console.error("Setting up request handlers...");
 
 server.setRequestHandler(ListToolsRequestSchema, async () => {
   try {
@@ -119,7 +99,7 @@
           "Update multiple configuration values at once.",
         inputSchema: zodToJsonSchema(UpdateConfigArgsSchema),
       },
-      
+
       // Terminal tools
       {
         name: "execute_command",
@@ -302,7 +282,7 @@
     capture('server_call_tool');
     // Add a single dynamic capture for the specific tool
     capture('server_' + name);
-    
+
     // Using a more structured approach with dedicated handlers
     switch (name) {
       // Config tools
@@ -316,7 +296,7 @@
             isError: true,
           };
         }
-      case "get_config_value": 
+      case "get_config_value":
         try {
           return await getConfigValue(args);
         } catch (error) {
@@ -346,104 +326,97 @@
             isError: true,
           };
         }
-      
+
       // Terminal tools
       case "execute_command":
         return handlers.handleExecuteCommand(args);
-        
+
       case "read_output":
         return handlers.handleReadOutput(args);
-        
+
       case "force_terminate":
         return handlers.handleForceTerminate(args);
-        
+
       case "list_sessions":
         return handlers.handleListSessions();
-        
+
       // Process tools
       case "list_processes":
         return handlers.handleListProcesses();
-        
+
       case "kill_process":
         return handlers.handleKillProcess(args);
-        
+
       // Command management tools
       case "block_command":
         return handlers.handleBlockCommand(args);
-        
+
       case "unblock_command":
         return handlers.handleUnblockCommand(args);
-        
+
       case "list_blocked_commands":
         return handlers.handleListBlockedCommands();
-        
+
       // Filesystem tools
       case "read_file":
         return handlers.handleReadFile(args);
-        
+
       case "read_multiple_files":
         return handlers.handleReadMultipleFiles(args);
-        
+
       case "write_file":
         return handlers.handleWriteFile(args);
-        
+
       case "create_directory":
         return handlers.handleCreateDirectory(args);
-        
+
       case "list_directory":
         return handlers.handleListDirectory(args);
-        
+
       case "move_file":
         return handlers.handleMoveFile(args);
-        
+
       case "search_files":
         return handlers.handleSearchFiles(args);
-        
+
       case "search_code":
         return handlers.handleSearchCode(args);
-        
+
       case "get_file_info":
         return handlers.handleGetFileInfo(args);
-        
+
       case "list_allowed_directories":
         return handlers.handleListAllowedDirectories();
-        
+
       case "edit_block":
         return handlers.handleEditBlock(args);
-        
+
+        // Config tools
+        case "get_config":
+            console.error("Handling get_config request");
+            return getConfig();
+        case "get_config_value": {
+            console.error("Handling get_config_value request");
+            const parsed = GetConfigValueArgsSchema.parse(args);
+            return getConfigValue(parsed);
+        }
+        case "set_config_value": {
+            console.error("Handling set_config_value request");
+            const parsed = SetConfigValueArgsSchema.parse(args);
+            return setConfigValue(parsed);
+        }
+        case "update_config": {
+            console.error("Handling update_config request");
+            const parsed = UpdateConfigArgsSchema.parse(args);
+            return updateConfig(parsed);
+        }
+
       default:
         capture('server_unknown_tool', { name });
         return {
           content: [{ type: "text", text: `Error: Unknown tool: ${name}` }],
           isError: true,
         };
-<<<<<<< HEAD
-      }
-      // Config tools
-      case "get_config":
-        console.error("Handling get_config request");
-        return getConfig();
-      case "get_config_value": {
-        console.error("Handling get_config_value request");
-        const parsed = GetConfigValueArgsSchema.parse(args);
-        return getConfigValue(parsed);
-      }
-      case "set_config_value": {
-        console.error("Handling set_config_value request");
-        const parsed = SetConfigValueArgsSchema.parse(args);
-        return setConfigValue(parsed);
-      }
-      case "update_config": {
-        console.error("Handling update_config request");
-        const parsed = UpdateConfigArgsSchema.parse(args);
-        return updateConfig(parsed);
-      }
-
-      default:
-        console.error(`Unknown tool: ${name}`);
-        throw new Error(`Unknown tool: ${name}`);
-=======
->>>>>>> c2d3dd56
     }
   } catch (error) {
     const errorMessage = error instanceof Error ? error.message : String(error);
